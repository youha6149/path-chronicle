[tool.poetry]
name = "path-chronicle"
<<<<<<< HEAD
version = "0.1.1"
=======
version = "0.1.2"
>>>>>>> bcaeb430
description = ""
authors = ["Suzuki Kakeru <kakeruuuuuu0114@gmail.com>"]
readme = "README.md"

[tool.poetry.dependencies]
python = "^3.12"
pydantic = "^2.8.2"
pandas = "^2.2.2"

[tool.poetry.scripts]
pcmkdir = 'path_chronicle.interface:create_dir_and_save_csv_entry'
pctouch = 'path_chronicle.interface:create_file_and_save_csv_entry'
pcpathslist = 'path_chronicle.interface:list_paths_entry'
pcrmpath = 'path_chronicle.interface:remove_path_and_from_csv_entry'
gpaths = 'path_chronicle.interface:generate_paths_entry'
pcsetpjroot = 'path_chronicle.interface:set_project_root_entry'
pcaddtocsv = 'path_chronicle.interface:edit_csv_to_add_path_entry'
pcrmtocsv = 'path_chronicle.interface:edit_csv_to_remove_path_entry'


[tool.poetry.group.dev.dependencies]
pytest = "^8.2.2"
black = "^24.4.2"
flake8 = "^7.1.0"
isort = "^5.13.2"
mypy = "^1.11.0"
pandas-stubs = "^2.2.2.240603"

<<<<<<< HEAD
=======

[[tool.poetry.source]]
name = "test-pypi"
url = "https://test.pypi.org/simple"
priority = "primary"

>>>>>>> bcaeb430
[virtualenvs]
in-project = true

[build-system]
requires = ["poetry-core"]
build-backend = "poetry.core.masonry.api"<|MERGE_RESOLUTION|>--- conflicted
+++ resolved
@@ -1,10 +1,6 @@
 [tool.poetry]
 name = "path-chronicle"
-<<<<<<< HEAD
-version = "0.1.1"
-=======
 version = "0.1.2"
->>>>>>> bcaeb430
 description = ""
 authors = ["Suzuki Kakeru <kakeruuuuuu0114@gmail.com>"]
 readme = "README.md"
@@ -33,15 +29,12 @@
 mypy = "^1.11.0"
 pandas-stubs = "^2.2.2.240603"
 
-<<<<<<< HEAD
-=======
 
 [[tool.poetry.source]]
 name = "test-pypi"
 url = "https://test.pypi.org/simple"
 priority = "primary"
 
->>>>>>> bcaeb430
 [virtualenvs]
 in-project = true
 
